--- conflicted
+++ resolved
@@ -1,16 +1,10 @@
 token = "bot_token"
 topgg_token = ""
 owners = [ 141231597155385344, ]  # The first should always be the developer
-<<<<<<< HEAD
-default_prefix = ","  # The prefix for the bot's commands
-guild_id = 1  # The ID of the main/support guild
-dm_uncaught_errors = true
-=======
-dm_uncaught_errors = false
 default_prefix = "!"  # The prefix for the bot's commands
 guild_id = 1  # The ID of the main/support guild
+dm_uncaught_errors = false
 event_webhook_url = ""
->>>>>>> b17ff8b9
 
 # Data that's copied directly over to a command without processing
 [command_data]
