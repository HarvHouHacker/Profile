from dataclasses import dataclass


@dataclass
class GuildPerks(object):
    """
    A class for the perks of a given guild.
    """

    guild_id: int
<<<<<<< HEAD
    max_template_count: int
    max_field_count: int
    max_profile_count: int


NO_GUILD_PERKS = GuildPerks(0, 3, 10, 5)
SUBSCRIBED_GUILD_PERKS = GuildPerks(0, 15, 20, 30)
=======
    max_template_count: int = 0
    max_field_count: int = 0
    max_profile_count: int = 0
    is_premium: bool = False


NO_GUILD_PERKS = GuildPerks(0, 0, 0, 0, False)
SUBSCRIBED_GUILD_PERKS = GuildPerks(0, 10, 20, 10, True)
>>>>>>> 307c8aa9


async def get_perks_for_guild(db, guild_id: int) -> GuildPerks:
    """
    Get the perks for a given guild.
    """

    guild_settings = await db(
        """SELECT * FROM guild_settings WHERE guild_id=$1 OR guild_id=0 ORDER BY guild_id DESC""",
        guild_id,
    )
    guild_subscription = await db(
        """SELECT * FROM guild_subscriptions WHERE guild_id=$1""",
        guild_id,
    )
    perks = SUBSCRIBED_GUILD_PERKS if guild_subscription else NO_GUILD_PERKS
    return GuildPerks(
        guild_id=guild_id,
        max_template_count=max(
            guild_settings[0]['max_template_count'],
            perks.max_template_count,
            NO_GUILD_PERKS.max_template_count,
        ),
        max_field_count=max(
            guild_settings[0]['max_template_field_count'],
            perks.max_field_count,
            NO_GUILD_PERKS.max_field_count,
        ),
        max_profile_count=max(
            guild_settings[0]['max_template_profile_count'],
            perks.max_profile_count,
            NO_GUILD_PERKS.max_profile_count,
        ),
        is_premium=perks.is_premium,
    )<|MERGE_RESOLUTION|>--- conflicted
+++ resolved
@@ -8,24 +8,14 @@
     """
 
     guild_id: int
-<<<<<<< HEAD
     max_template_count: int
     max_field_count: int
     max_profile_count: int
-
-
-NO_GUILD_PERKS = GuildPerks(0, 3, 10, 5)
-SUBSCRIBED_GUILD_PERKS = GuildPerks(0, 15, 20, 30)
-=======
-    max_template_count: int = 0
-    max_field_count: int = 0
-    max_profile_count: int = 0
     is_premium: bool = False
 
 
-NO_GUILD_PERKS = GuildPerks(0, 0, 0, 0, False)
-SUBSCRIBED_GUILD_PERKS = GuildPerks(0, 10, 20, 10, True)
->>>>>>> 307c8aa9
+NO_GUILD_PERKS = GuildPerks(0, 3, 10, 5, False)
+SUBSCRIBED_GUILD_PERKS = GuildPerks(0, 15, 20, 30, True)
 
 
 async def get_perks_for_guild(db, guild_id: int) -> GuildPerks:
