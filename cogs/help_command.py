--- conflicted
+++ resolved
@@ -105,14 +105,10 @@
                 )
 
         # Send it to the destination
-<<<<<<< HEAD
-        await self.send_to_destination(content=HELP_TEXT, embed=help_embed)
-=======
         data = {"embed": help_embed}
         if self.include_invite:
-            data.update({"content": self.context.bot.config['command_data']['guild_invite']})
+            data.update({"content": HELP_TEXT})
         await self.send_to_destination(**data)
->>>>>>> b17ff8b9
 
     async def send_to_destination(self, *args, **kwargs):
         """Sends content to the given destination"""
